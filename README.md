<<<<<<< HEAD
# AI Image Editor: Learn Your Style
=======
# AI Editor – Learning-Based Aesthetic Photo Editor
>>>>>>> ce24d1a3

A personalized AI-powered image editing app that learns your aesthetic from reference photos and enhances future images to match your style. Built with **Streamlit**, **CLIP embeddings**, and sticker-based overlays, it evolves over time based on user feedback and style preference.

---

## 🚀 Features

### 1. Style Learning from Reference Images

* Upload at least 3 aesthetic reference images the first time.
* The app extracts CLIP-based style embeddings and saves your visual taste.
* In future sessions, reuse the learned style or upload new reference images.

### 2. Aesthetic-Based Editing

* When you upload a new photo:

  * The AI calculates its similarity to your style.
  * Applies warm filters, doodle outlines, and sticker themes accordingly.

### 3. Continuous Learning with Feedback

* After the AI edits your photo, you can give a thumbs-up or thumbs-down.
* Positive feedback helps the AI refine your style further using the new photo.

### 4. Sticker Management

* Upload your own sticker images.
* Backgrounds are automatically removed using AI.
* Stickers are saved for future reuse in your edits.

### 5. AI-Generated Stickers (Coming Soon)

* Generate aesthetic stickers using AI with prompts like:

  * "hand-drawn kawaii sun with transparent background"
  * "minimal aesthetic flower outline"

---

## 🛠️ Tech Stack

* **Streamlit** for interactive UI
* **CLIP** for style embedding and similarity
* **OpenCV** + **Pillow** for filter/outline effects
* **rembg** for background removal
* **pickle** for local storage of style vectors
* (Optional) **DALL·E API / ImageGen AI** for sticker generation

---

## 📂 Folder Structure

```
📁 ai-image-editor/
├── app.py                 # Main Streamlit app
├── style_vector.pkl       # Saved CLIP vector of your aesthetic
├── /stickers              # Custom and AI-generated stickers
├── /reference_images      # Style reference uploads
├── /processed_images      # Output edits
├── requirements.txt
└── README.md
```

---

## 🔧 Setup Instructions

1. **Clone the repository**

```bash
git clone https://github.com/NupurMunda/ai-image-editor.git
cd ai-image-editor
```

2. **Install dependencies**

```bash
pip install -r requirements.txt
```

3. **Run the app**

```bash
streamlit run app.py
```

---

## 🌐 Deployment

You can deploy the app using:

* [Streamlit Community Cloud](https://streamlit.io/cloud)
* [Render](https://render.com/)
* [Railway](https://railway.app/)
* Or host locally using Streamlit

---

## 📌 Future Plans

* Integrate OpenAI or Hugging Face models for sticker generation
* Add login & cloud sync for style preferences
* Auto-adjust brightness/contrast based on mood
* Mobile UI optimization

---

## 📄 License

This project is open-source under the [MIT License](LICENSE).

---<|MERGE_RESOLUTION|>--- conflicted
+++ resolved
@@ -1,8 +1,4 @@
-<<<<<<< HEAD
-# AI Image Editor: Learn Your Style
-=======
 # AI Editor – Learning-Based Aesthetic Photo Editor
->>>>>>> ce24d1a3
 
 A personalized AI-powered image editing app that learns your aesthetic from reference photos and enhances future images to match your style. Built with **Streamlit**, **CLIP embeddings**, and sticker-based overlays, it evolves over time based on user feedback and style preference.
 
